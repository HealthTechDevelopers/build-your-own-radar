--- conflicted
+++ resolved
@@ -7,10 +7,6 @@
 
 const Radar = function (size, radar) {
   var svg, radarElement, blipWidth = 22;
-<<<<<<< HEAD
-  var leftAlign = '20.5%';
-=======
->>>>>>> 588535a3
 
   var tip = d3tip().attr('class', 'd3-tip').html(function (text) {
     return text;
